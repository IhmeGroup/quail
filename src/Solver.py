--- conflicted
+++ resolved
@@ -154,25 +154,6 @@
 		quadData = None
 		JData = JacobianData(mesh)
 		GeomPhiData = None
-<<<<<<< HEAD
-		quad_pts = None; xphys = None; QuadChanged = True
-
-		basis = EqnSet.Basis
-		Order = EqnSet.Order
-		rhs = np.zeros([Order2nNode(basis,Order),sr],dtype=U.dtype)
-		for elem in range(mesh.nElem):
-
-			if not InterpolateIC:
-				QuadOrder,QuadChanged = get_gaussian_quadrature_elem(mesh, EqnSet.Basis,
-					# 1, EqnSet, quadData)
-					2*np.amax([Order,1]), EqnSet, quadData)
-				if QuadChanged:
-					quadData = QuadData(mesh, mesh.QBasis, EntityType.Element, QuadOrder)
-
-				nq = quadData.nquad
-				quad_pts = quadData.quad_pts
-				quad_wts = quadData.quad_wts
-=======
 		quad_pts = None
 		xphys = None
 
@@ -205,39 +186,13 @@
 
 			f = EqnSet.CallFunction(EqnSet.IC, x=xphys, Time=self.Time)
 			f.shape = nq,ns
->>>>>>> 5f8d1c3a
-
-				if QuadChanged:
-					PhiData = BasisData(basis,Order,nq,mesh)
-					PhiData.EvalBasis(quad_pts, Get_Phi=True)
-					xphys = np.zeros([nq, mesh.Dim])
+
+			if not InterpolateIC:
 
 				JData.element_jacobian(mesh,elem,quad_pts,get_djac=True)
 
 				iMM = iMM_all[elem]
 
-<<<<<<< HEAD
-				nn = PhiData.nn
-			else:
-				quad_pts, nq = EquidistantNodes(basis, Order, quad_pts)
-				nn = nq
-
-			xphys, GeomPhiData = Ref2Phys(mesh, elem, GeomPhiData, nq, quad_pts, xphys, QuadChanged)
-			# if sr == 1: f = f_ic(xphys)
-			# else : 
-			# 	# f = SmoothIsentropic1D(x=xphys,t=0.,gam=EqnSet.Params["SpecificHeatRatio"])
-			# 	f = EqnSet.CallFunction(EqnSet.IC, x=xphys, Time=0.)
-			f = EqnSet.CallFunction(EqnSet.IC, x=xphys, Time=self.Time)
-			f.shape = nq,sr
-
-			if not InterpolateIC:
-				rhs *= 0.
-				for n in range(nn):
-					for iq in range(nq):
-						rhs[n,:] += f[iq,:]*PhiData.Phi[iq,n]*quad_wts[iq]*JData.djac[iq*(JData.nq != 1)]
-
-				U[elem,:,:] = np.dot(MMinv,rhs)
-=======
 				#nn = PhiData.nn
 
 				# rhs *= 0.
@@ -247,7 +202,6 @@
 				rhs[:] = np.matmul(PhiData.Phi.transpose(), f*quad_wts*JData.djac) # [nb, ns]
 
 				U[elem,:,:] = np.matmul(iMM,rhs)
->>>>>>> 5f8d1c3a
 			else:
 				U[elem] = f
 
@@ -338,13 +292,9 @@
 
 
 
-<<<<<<< HEAD
-		JData.ElemJacobian(elem,nq,xq,mesh,get_djac=True,get_jac=False,get_ijac=True)
-		PhiData.EvalBasis(xq, Get_gPhi=True, JData=JData)
-=======
+
 		JData.element_jacobian(mesh,elem,quad_pts,get_djac=True,get_jac=False,get_ijac=True)
 		PhiData.eval_basis(quad_pts, Get_gPhi=True, JData=JData) # gPhi is [nq,nn,dim]
->>>>>>> 5f8d1c3a
 
 		xglob, GeomPhiData = ref_to_phys(mesh, elem, GeomPhiData, quad_pts, xglob, QuadChanged)
 
@@ -355,23 +305,7 @@
 
 		F = EqnSet.ConvFluxInterior(u, F) # [nq,ns,dim]
 
-<<<<<<< HEAD
-		for ir in range(sr):
-			for jn in range(nn):
-				for iq in range(nq):
-					gPhi = PhiData.gPhi[iq,jn] # dim
-					ER[jn,ir] += np.dot(gPhi, F[iq,ir,:])*wq[iq]*JData.djac[iq*(JData.nq!=1)]
-
-		s = np.zeros([nq,sr])
-		s = EqnSet.SourceState(nq, xglob, self.Time, NData, u, s) # [nq,sr,dim]
-		# Calculate source term integral
-		for ir in range(sr):
-			for jn in range(nn):
-				for iq in range(nq):
-					Phi = PhiData.Phi[iq,jn]
-					ER[jn,ir] += Phi*s[iq,ir]*wq[iq]*JData.djac[iq*(JData.nq!=1)]
-
-=======
+
 		# for ir in range(ns):
 		# 	for jn in range(nb):
 		# 		for iq in range(nq):
@@ -388,7 +322,7 @@
 		# 			Phi = PhiData.Phi[iq,jn]
 		# 			ER[jn,ir] += Phi*s[iq,ir]*wq[iq]*JData.djac[iq*(JData.nq!=1)]
 		ER[:] += np.matmul(PhiData.Phi.transpose(), s*quad_wts*JData.djac) # [nb, ns]
->>>>>>> 5f8d1c3a
+
 		if elem == echeck:
 			code.interact(local=locals())
 
@@ -515,17 +449,11 @@
 		#nb = np.amax([nL,nR])
 
 		# interpolate state and gradient at quad points
-<<<<<<< HEAD
-		for ir in range(sr):
-			uL[:,ir] = np.matmul(PhiDataL.Phi, UL[:,ir])
-			uR[:,ir] = np.matmul(PhiDataR.Phi, UR[:,ir])
-=======
 		# for ir in range(ns):
 		# 	uL[:,ir] = np.matmul(PhiDataL.Phi, UL[:,ir])
 		# 	uR[:,ir] = np.matmul(PhiDataR.Phi, UR[:,ir])
 		uL[:] = np.matmul(PhiDataL.Phi, UL)
 		uR[:] = np.matmul(PhiDataR.Phi, UR)
->>>>>>> 5f8d1c3a
 
 		F = EqnSet.ConvFluxNumerical(uL, uR, NData, nq, StaticData) # [nq,ns]
 
